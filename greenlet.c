/* vim:set noet ts=8 sw=8 : */

#define GREENLET_MODULE

#include "greenlet.h"
#include "structmember.h"


/***********************************************************

A PyGreenlet is a range of C stack addresses that must be
saved and restored in such a way that the full range of the
stack contains valid data when we switch to it.

Stack layout for a greenlet:

               |     ^^^       |
               |  older data   |
               |               |
  stack_stop . |_______________|
        .      |               |
        .      | greenlet data |
        .      |   in stack    |
        .    * |_______________| . .  _____________  stack_copy + stack_saved
        .      |               |     |             |
        .      |     data      |     |greenlet data|
        .      |   unrelated   |     |    saved    |
        .      |      to       |     |   in heap   |
 stack_start . |     this      | . . |_____________| stack_copy
               |   greenlet    |
               |               |
               |  newer data   |
               |     vvv       |


Note that a greenlet's stack data is typically partly at its correct
place in the stack, and partly saved away in the heap, but always in
the above configuration: two blocks, the more recent one in the heap
and the older one still in the stack (either block may be empty).

Greenlets are chained: each points to the previous greenlet, which is
the one that owns the data currently in the C stack above my
stack_stop.  The currently running greenlet is the first element of
this chain.  The main (initial) greenlet is the last one.  Greenlets
whose stack is entirely in the heap can be skipped from the chain.

The chain is not related to execution order, but only to the order
in which bits of C stack happen to belong to greenlets at a particular
point in time.

The main greenlet doesn't have a stack_stop: it is responsible for the
complete rest of the C stack, and we don't know where it begins.  We
use (char*) -1, the largest possible address.

States:
  stack_stop == NULL && stack_start == NULL:  did not start yet
  stack_stop != NULL && stack_start == NULL:  already finished
  stack_stop != NULL && stack_start != NULL:  active

The running greenlet's stack_start is undefined but not NULL.

 ***********************************************************/

/*** global state ***/

/* In the presence of multithreading, this is a bit tricky:

   - ts_current always store a reference to a greenlet, but it is
     not really the current greenlet after a thread switch occurred.

   - each *running* greenlet uses its run_info field to know which
     thread it is attached to.  A greenlet can only run in the thread
     where it was created.  This run_info is a ref to tstate->dict.

   - the thread state dict is used to save and restore ts_current,
     using the dictionary key 'ts_curkey'.
*/

/* Python 2.3 support */
#ifndef Py_VISIT
#define Py_VISIT(o) \
	if (o) { \
		int err; \
		if ((err = visit((PyObject *)(o), arg))) { \
			return err; \
		} \
	}
#endif /* !Py_VISIT */

#ifndef Py_CLEAR
#define Py_CLEAR(op) \
	do { \
		if (op) { \
			PyObject *tmp = (PyObject *)(op); \
			(op) = NULL; \
			Py_DECREF(tmp); \
		} \
	} while (0)
#endif /* !Py_CLEAR */

/* Python <= 2.5 support */
#if PY_MAJOR_VERSION < 3
#ifndef Py_REFCNT
#  define Py_REFCNT(ob) (((PyObject *) (ob))->ob_refcnt)
#endif
#ifndef Py_TYPE
#  define Py_TYPE(ob)   (((PyObject *) (ob))->ob_type)
#endif
#endif

extern PyTypeObject PyGreenlet_Type;

/* The current greenlet in this thread state (holds a reference) */
static PyGreenlet* volatile ts_current = NULL;
/* Holds a reference to the switching-to stack during the slp switch */
static PyGreenlet* volatile ts_target = NULL;
/* NULL if error, otherwise args tuple to pass around during slp switch */
static PyObject* volatile ts_passaround_args = NULL;
static PyObject* volatile ts_passaround_kwargs = NULL;

/***********************************************************/
/* Thread-aware routines, switching global variables when needed */

#define STATE_OK    (ts_current->run_info == PyThreadState_GET()->dict \
			|| !green_updatecurrent())

static PyObject* ts_curkey;
static PyObject* ts_delkey;
static PyObject* PyExc_GreenletError;
static PyObject* PyExc_GreenletExit;

#define GREENLET_USE_GC

#ifdef GREENLET_USE_GC
#define GREENLET_GC_FLAGS Py_TPFLAGS_HAVE_GC
#define GREENLET_tp_alloc PyType_GenericAlloc
#define GREENLET_tp_free PyObject_GC_Del
#define GREENLET_tp_traverse green_traverse
#define GREENLET_tp_clear green_clear
#define GREENLET_tp_is_gc green_is_gc
#else /* GREENLET_USE_GC */
#define GREENLET_GC_FLAGS 0
#define GREENLET_tp_alloc 0
#define GREENLET_tp_free 0
#define GREENLET_tp_traverse 0
#define GREENLET_tp_clear 0
#define GREENLET_tp_is_gc 0
#endif /* !GREENLET_USE_GC */

static PyGreenlet* green_create_main(void)
{
	PyGreenlet* gmain;
	PyObject* dict = PyThreadState_GetDict();
	if (dict == NULL) {
		if (!PyErr_Occurred())
			PyErr_NoMemory();
		return NULL;
	}

	/* create the main greenlet for this thread */
	gmain = (PyGreenlet*) PyType_GenericAlloc(&PyGreenlet_Type, 0);
	if (gmain == NULL)
		return NULL;
	gmain->stack_start = (char*) 1;
	gmain->stack_stop = (char*) -1;
	gmain->run_info = dict;
	Py_INCREF(dict);
	return gmain;
}

static int green_updatecurrent(void)
{
	PyThreadState* tstate;
	PyGreenlet* next;
	PyGreenlet* previous;
	PyObject* deleteme;

	/* save ts_current as the current greenlet of its own thread */
	previous = ts_current;
	if (PyDict_SetItem(previous->run_info, ts_curkey, (PyObject*) previous))
		return -1;

	/* get ts_current from the active tstate */
	tstate = PyThreadState_GET();
	if (tstate->dict && (next =
	    (PyGreenlet*) PyDict_GetItem(tstate->dict, ts_curkey))) {
		/* found -- remove it, to avoid keeping a ref */
		Py_INCREF(next);
		if (PyDict_SetItem(tstate->dict, ts_curkey, Py_None))
			PyErr_Clear();
	}
	else {
		/* first time we see this tstate */
		next = green_create_main();
		if (next == NULL)
			return -1;
	}
	ts_current = next;
	Py_DECREF(previous);
	/* green_dealloc() cannot delete greenlets from other threads, so
	   it stores them in the thread dict; delete them now. */
	deleteme = PyDict_GetItem(tstate->dict, ts_delkey);
	if (deleteme != NULL) {
		PyList_SetSlice(deleteme, 0, INT_MAX, NULL);
	}
	return 0;
}

static PyObject* green_statedict(PyGreenlet* g)
{
	while (!PyGreenlet_STARTED(g))
		g = g->parent;
	return g->run_info;
}

/***********************************************************/

static int g_save(PyGreenlet* g, char* stop)
{
	/* Save more of g's stack into the heap -- at least up to 'stop'

	   g->stack_stop |________|
	                 |        |
			 |    __ stop       . . . . .
	                 |        |    ==>  .       .
			 |________|          _______
			 |        |         |       |
			 |        |         |       |
	  g->stack_start |        |         |_______| g->stack_copy

	 */
	long sz1 = g->stack_saved;
	long sz2 = stop - g->stack_start;
	assert(g->stack_start != NULL);
	if (sz2 > sz1) {
		char* c = PyMem_Realloc(g->stack_copy, sz2);
		if (!c) {
			PyErr_NoMemory();
			return -1;
		}
		memcpy(c+sz1, g->stack_start+sz1, sz2-sz1);
		g->stack_copy = c;
		g->stack_saved = sz2;
	}
	return 0;
}

static void slp_restore_state(void)
{
	PyGreenlet* g = ts_target;
	PyGreenlet* owner = ts_current;
	
	/* Restore the heap copy back into the C stack */
	if (g->stack_saved != 0) {
		memcpy(g->stack_start, g->stack_copy, g->stack_saved);
		PyMem_Free(g->stack_copy);
		g->stack_copy = NULL;
		g->stack_saved = 0;
	}
	if (owner->stack_start == NULL)
		owner = owner->stack_prev; /* greenlet is dying, skip it */
	while (owner && owner->stack_stop <= g->stack_stop)
		owner = owner->stack_prev; /* find greenlet with more stack */
	g->stack_prev = owner;
}

static int slp_save_state(char* stackref)
{
	/* must free all the C stack up to target_stop */
	char* target_stop = ts_target->stack_stop;
	PyGreenlet* owner = ts_current;
	assert(owner->stack_saved == 0);
	if (owner->stack_start == NULL)
		owner = owner->stack_prev;  /* not saved if dying */
	else
		owner->stack_start = stackref;
	
	while (owner->stack_stop < target_stop) {
		/* ts_current is entierely within the area to free */
		if (g_save(owner, owner->stack_stop))
			return -1;  /* XXX */
		owner = owner->stack_prev;
	}
	if (owner != ts_target) {
		if (g_save(owner, target_stop))
			return -1;  /* XXX */
	}
	return 0;
}


/*
 * the following macros are spliced into the OS/compiler
 * specific code, in order to simplify maintenance.
 */

#define SLP_SAVE_STATE(stackref, stsizediff)		\
  stackref += STACK_MAGIC;				\
  if (slp_save_state((char*)stackref)) return -1;	\
  if (!PyGreenlet_ACTIVE(ts_target)) return 1;		\
  stsizediff = ts_target->stack_start - (char*)stackref

#define SLP_RESTORE_STATE()			\
  slp_restore_state()


#define SLP_EVAL
#include "slp_platformselect.h"

#ifndef STACK_MAGIC
#error "greenlet needs to be ported to this platform,\
 or teached how to detect your compiler properly."
#endif /* !STACK_MAGIC */


/* This is a trick to prevent the compiler from inlining or
   removing the frames */
int (*_PyGreenlet_slp_switch) (void);
int (*_PyGreenlet_switchstack) (void);
void (*_PyGreenlet_initialstub) (void*);

static int g_switchstack(void)
{
	/* perform a stack switch according to some global variables
	   that must be set before:
	   - ts_current: current greenlet (holds a reference)
	   - ts_target: greenlet to switch to
	   - ts_passaround_args: NULL if PyErr_Occurred(),
	             else a tuple of args sent to ts_target (holds a reference)
	   - ts_passaround_kwargs: same as ts_passaround_args
	*/
	int err;
	{   /* save state */
		PyGreenlet* current = ts_current;
		PyThreadState* tstate = PyThreadState_GET();
		current->recursion_depth = tstate->recursion_depth;
		current->top_frame = tstate->frame;
		current->exc_type = tstate->exc_type;
		current->exc_value = tstate->exc_value;
		current->exc_traceback = tstate->exc_traceback;

	}
	err = _PyGreenlet_slp_switch();
	if (err < 0) {   /* error */
		Py_XDECREF(ts_passaround_args);
		ts_passaround_args = NULL;

		Py_XDECREF(ts_passaround_kwargs);
		ts_passaround_kwargs = NULL;
	}
	else {
		PyGreenlet* target = ts_target;
		PyGreenlet* origin = ts_current;
		PyThreadState* tstate = PyThreadState_GET();
		tstate->recursion_depth = target->recursion_depth;
		tstate->frame = target->top_frame;
		target->top_frame = NULL;
		tstate->exc_type = target->exc_type;
		target->exc_type = NULL;
		tstate->exc_value = target->exc_value;
		target->exc_value = NULL;
		tstate->exc_traceback = target->exc_traceback;
		target->exc_traceback = NULL;

		ts_current = target;
		Py_INCREF(target);
		Py_DECREF(origin);
	}
	return err;
}

static PyObject *
g_switch(PyGreenlet* target, PyObject* args, PyObject* kwargs)
{
	/* _consumes_ a reference to the args tuple and kwargs dict,
	   and return a new tuple reference */

	/* check ts_current */
	if (!STATE_OK) {
		Py_DECREF(args);
		Py_XDECREF(kwargs);
		return NULL;
	}
	if (green_statedict(target) != ts_current->run_info) {
		PyErr_SetString(PyExc_GreenletError,
				"cannot switch to a different thread");
		Py_DECREF(args);
		Py_XDECREF(kwargs);
		return NULL;
	}

	ts_passaround_args = args;
	ts_passaround_kwargs = kwargs;

	/* find the real target by ignoring dead greenlets,
	   and if necessary starting a greenlet. */
	while (1) {
		if (PyGreenlet_ACTIVE(target)) {
			ts_target = target;
			_PyGreenlet_switchstack();
			break;
		}
		if (!PyGreenlet_STARTED(target)) {
			void* dummymarker;
			ts_target = target;
			_PyGreenlet_initialstub(&dummymarker);
			break;
		}
		target = target->parent;
	}

	/* We need to figure out what values to pass to the target greenlet
	   based on the arguments that have been passed to greenlet.switch(). If
	   switch() was just passed an arg tuple, then we'll just return that.
	   If only keyword arguments were passed, then we'll pass the keyword
	   argument dict. Otherwise, we'll create a tuple of (args, kwargs) and
	   return both. */
	if (ts_passaround_kwargs == NULL)
	{
		return ts_passaround_args;
	}
	else if (PyDict_Size(ts_passaround_kwargs) == 0)
	{
		Py_DECREF(ts_passaround_kwargs);
		return ts_passaround_args;
	}
	else if (PySequence_Length(ts_passaround_args) == 0)
	{
		Py_DECREF(ts_passaround_args);
		return ts_passaround_kwargs;
	}
	else
	{
		PyObject *tuple = PyTuple_New(2);
		PyTuple_SetItem(tuple, 0, ts_passaround_args);
		PyTuple_SetItem(tuple, 1, ts_passaround_kwargs);
		return tuple;
	}
}

static PyObject *
g_handle_exit(PyObject *result)
{
	if (result == NULL && PyErr_ExceptionMatches(PyExc_GreenletExit))
	{
		/* catch and ignore GreenletExit */
		PyObject *exc, *val, *tb;
		PyErr_Fetch(&exc, &val, &tb);
		if (val == NULL)
		{
			Py_INCREF(Py_None);
			val = Py_None;
		}
		result = val;
		Py_DECREF(exc);
		Py_XDECREF(tb);
	}
	if (result != NULL)
	{
		/* package the result into a 1-tuple */
		PyObject *r = result;
		result = PyTuple_New(1);
		if (result)
		{
			PyTuple_SET_ITEM(result, 0, r);
		}
		else
		{
			Py_DECREF(r);
		}
	}
	return result;
}

static void g_initialstub(void* mark)
{
	int err;
	PyObject* o;

	/* ts_target.run is the object to call in the new greenlet */
	PyObject* run = PyObject_GetAttrString((PyObject*) ts_target, "run");
	if (run == NULL) {
		Py_XDECREF(ts_passaround_args);
		ts_passaround_args = NULL;

		Py_XDECREF(ts_passaround_kwargs);
		ts_passaround_kwargs = NULL;
		return;
	}
	/* now use run_info to store the statedict */
	o = ts_target->run_info;
	ts_target->run_info = green_statedict(ts_target->parent);
	Py_INCREF(ts_target->run_info);
	Py_XDECREF(o);

	/* start the greenlet */
	ts_target->stack_start = NULL;
	ts_target->stack_stop = (char*) mark;
	if (ts_current->stack_start == NULL) {
		/* ts_current is dying */
		ts_target->stack_prev = ts_current->stack_prev;
	}
	else {
		ts_target->stack_prev = ts_current;
	}
	ts_target->top_frame = NULL;
	ts_target->exc_type = NULL;
	ts_target->exc_value = NULL;
	ts_target->exc_traceback = NULL;
	ts_target->recursion_depth = PyThreadState_GET()->recursion_depth;
	err = _PyGreenlet_switchstack();
	/* returns twice!
	   The 1st time with err=1: we are in the new greenlet
	   The 2nd time with err=0: back in the caller's greenlet
	*/
	if (err == 1) {
		/* in the new greenlet */
		PyObject* args;
		PyObject* kwargs;
		PyObject* result;
		PyGreenlet* ts_self = ts_current;
		ts_self->stack_start = (char*) 1;  /* running */

		args = ts_passaround_args;
		kwargs = ts_passaround_kwargs;
		if (args == NULL)    /* pending exception */
			result = NULL;
		else {
			/* call g.run(*args, **kwargs) */
			result = PyEval_CallObjectWithKeywords(
				run, args, kwargs);
			Py_DECREF(args);
			Py_XDECREF(kwargs);
		}
		Py_DECREF(run);
		result = g_handle_exit(result);

		/* jump back to parent */
		ts_self->stack_start = NULL;  /* dead */
		g_switch(ts_self->parent, result, NULL);
		/* must not return from here! */
		PyErr_WriteUnraisable((PyObject *) ts_self);
		Py_FatalError("greenlets cannot continue");
	}
	/* back in the parent */
}


/***********************************************************/


static PyObject* green_new(PyTypeObject *type, PyObject *args, PyObject *kwds)
{
	PyObject* o;
	if (!STATE_OK)
		return NULL;
	
	o = type->tp_alloc(type, 0);
	if (o != NULL) {
		Py_INCREF(ts_current);
		((PyGreenlet*) o)->parent = ts_current;
	}
	return o;
}

static int green_setrun(PyGreenlet* self, PyObject* nparent, void* c);
static int green_setparent(PyGreenlet* self, PyObject* nparent, void* c);

static int green_init(PyGreenlet *self, PyObject *args, PyObject *kwargs)
{
	PyObject *run = NULL;
	PyObject* nparent = NULL;
	static char *kwlist[] = {"run", "parent", 0};
	if (!PyArg_ParseTupleAndKeywords(args, kwargs, "|OO:green", kwlist,
					 &run, &nparent))
		return -1;

	if (run != NULL) {
		if (green_setrun(self, run, NULL))
			return -1;
	}
	if (nparent != NULL && nparent != Py_None)
		return green_setparent(self, nparent, NULL);
	return 0;
}

static int kill_greenlet(PyGreenlet* self)
{
	/* Cannot raise an exception to kill the greenlet if
	   it is not running in the same thread! */
	if (self->run_info == PyThreadState_GET()->dict) {
		/* The dying greenlet cannot be a parent of ts_current
		   because the 'parent' field chain would hold a
		   reference */
		PyObject* result;
		PyGreenlet* oldparent;
		if (!STATE_OK) {
			return -1;
		}
		oldparent = self->parent;
		self->parent = ts_current;
		Py_INCREF(ts_current);
		Py_XDECREF(oldparent);
		/* Send the greenlet a GreenletExit exception. */
		PyErr_SetNone(PyExc_GreenletExit);
		result = g_switch(self, NULL, NULL);
		if (result == NULL)
			return -1;
		Py_DECREF(result);
		return 0;
	}
	else {
		/* Not the same thread! Temporarily save the greenlet
		   into its thread's ts_delkey list. */
		PyObject* lst;
		lst = PyDict_GetItem(self->run_info, ts_delkey);
		if (lst == NULL) {
			lst = PyList_New(0);
			if (lst == NULL || PyDict_SetItem(self->run_info,
							  ts_delkey, lst) < 0)
				return -1;
		}
		if (PyList_Append(lst, (PyObject*) self) < 0)
			return -1;
		if (!STATE_OK)  /* to force ts_delkey to be reconsidered */
			return -1;
		return 0;
	}
}

#ifdef GREENLET_USE_GC
static int
green_traverse(PyGreenlet *self, visitproc visit, void *arg)
{
	/* We must only visit referenced objects, i.e. only objects
	   Py_INCREF'ed by this greenlet (directly or indirectly):
	   - stack_prev is not visited: holds previous stack pointer, but it's not referenced
	   - frames are not visited: alive greenlets are not garbage collected anyway */
	Py_VISIT((PyObject*)self->parent);
	Py_VISIT(self->run_info);
<<<<<<< HEAD
=======
	Py_VISIT(self->exc_type);
	Py_VISIT(self->exc_value);
	Py_VISIT(self->exc_traceback);
	/* XXX: hack: visit all greenlet's frames
	   Even though we don't reference frames beyond the top one, we need
	   to visit them all, otherwise those frames will mark this greenlet
	   reachable during gc :( */
	frame = self->top_frame;
	while (frame) {
		Py_VISIT(frame);
		frame = frame->f_back;
	}
	for (i = 0; i < 3; ++i) {
		PyObject *ref = self->stub_refs[i];
		Py_VISIT(ref);
		/* XXX: need to visit args twice
		   1. Reference is held in the stub itself
		   2. Py_INCREF'ed in PyEval_CallObjectWithKeywords
		   It's implementation dependent, but unfortunately there's no other way */
		if (i == 1 && ref) {
			Py_VISIT(ref);
		}
	}
	for (i = 0; i < 2; ++i) {
		PyObject *ref = self->switch_refs[i];
		Py_VISIT(ref);
	}
>>>>>>> 5be8724b
	return 0;
}

static int green_is_gc(PyGreenlet* self)
{
	int rval;
	/* Main and alive greenlets are not garbage collectable */
	rval = (self->stack_stop == (char *)-1 || self->stack_start != NULL) ? 0 : 1;
	return rval;
}

static int green_clear(PyGreenlet* self)
{
	return 0; /* greenlet is not alive, so there's nothing to clear */
}
#endif

static void green_dealloc(PyGreenlet* self)
{
	PyObject *error_type, *error_value, *error_traceback;

#ifdef GREENLET_USE_GC
	PyObject_GC_UnTrack((PyObject *)self);
	Py_TRASHCAN_SAFE_BEGIN(self);
#endif /* GREENLET_USE_GC */
	Py_CLEAR(self->parent);
	Py_CLEAR(self->exc_value);
	Py_CLEAR(self->exc_type);
	Py_CLEAR(self->exc_traceback);
	if (PyGreenlet_ACTIVE(self)) {
		/* Hacks hacks hacks copied from instance_dealloc() */
		/* Temporarily resurrect the greenlet. */
		assert(Py_REFCNT(self) == 0);
		Py_REFCNT(self) = 1;
		/* Save the current exception, if any. */
		PyErr_Fetch(&error_type, &error_value, &error_traceback);
		if (kill_greenlet(self) < 0) {
			PyErr_WriteUnraisable((PyObject*) self);
			/* XXX what else should we do? */
		}
		/* Restore the saved exception. */
		PyErr_Restore(error_type, error_value, error_traceback);
		/* Undo the temporary resurrection; can't use DECREF here,
		 * it would cause a recursive call.
		 */
		assert(Py_REFCNT(self) > 0);
		--Py_REFCNT(self);
		if (Py_REFCNT(self) == 0 && PyGreenlet_ACTIVE(self)) {
			/* Not resurrected, but still not dead!
			   XXX what else should we do? we complain. */
			PyObject* f = PySys_GetObject("stderr");
			if (f != NULL) {
				PyFile_WriteString("GreenletExit did not kill ",
						   f);
				PyFile_WriteObject((PyObject*) self, f, 0);
				PyFile_WriteString("\n", f);
			}
			Py_INCREF(self);   /* leak! */
		}
		if (Py_REFCNT(self) != 0) {
			/* Resurrected! */
			Py_ssize_t refcnt = Py_REFCNT(self);
			_Py_NewReference((PyObject*) self);
#ifdef GREENLET_USE_GC
			PyObject_GC_Track((PyObject *)self);
#endif
			Py_REFCNT(self) = refcnt;
#ifdef COUNT_ALLOCS
			--Py_TYPE(self)->tp_frees;
			--Py_TYPE(self)->tp_allocs;
#endif /* COUNT_ALLOCS */
			goto green_dealloc_end;
		}
	}
	if (self->weakreflist != NULL)
		PyObject_ClearWeakRefs((PyObject *) self);
	Py_CLEAR(self->run_info);
	Py_TYPE(self)->tp_free((PyObject*) self);
green_dealloc_end:
#ifdef GREENLET_USE_GC
	Py_TRASHCAN_SAFE_END(self);
#endif /* GREENLET_USE_GC */
	return;
}

static PyObject* single_result(PyObject* results)
{
	if (results != NULL && PyTuple_Check(results) &&
	    PyTuple_GET_SIZE(results) == 1) {
		PyObject *result = PyTuple_GET_ITEM(results, 0);
		Py_INCREF(result);
		Py_DECREF(results);
		return result;
	}
	else
		return results;
}

static PyObject *
throw_greenlet(PyGreenlet *self, PyObject *typ, PyObject *val, PyObject *tb)
{
	/* Note: _consumes_ a reference to typ, val, tb */
	PyObject *result = NULL;
	PyErr_Restore(typ, val, tb);
	if (PyGreenlet_STARTED(self) && !PyGreenlet_ACTIVE(self))
	{
		/* dead greenlet: turn GreenletExit into a regular return */
		result = g_handle_exit(result);
	}
	return single_result(g_switch(self, result, NULL));
}

PyDoc_STRVAR(green_switch_doc,
"switch(*args, **kwargs)\n\
\n\
Switch execution to this greenlet.\n\
\n\
If this greenlet has never been run, then this greenlet\n\
will be switched to using the body of self.run(*args, **kwargs).\n\
\n\
If the greenlet is active (has been run, but was switch()'ed\n\
out before leaving its run function), then this greenlet will\n\
be resumed and the return value to its switch call will be\n\
None if no arguments are given, the given argument if one\n\
argument is given, or the args tuple and keyword args dict if\n\
multiple arguments are given.\n\
\n\
If the greenlet is dead, or is the current greenlet then this\n\
function will simply return the arguments using the same rules as\n\
above.");

static PyObject* green_switch(
	PyGreenlet* self,
	PyObject* args,
	PyObject* kwargs)
{
	PyGreenlet* current;
	PyObject* result;
	if (!STATE_OK)
		return NULL;
	Py_INCREF(args);
	Py_XINCREF(kwargs);
	current = ts_current;
	result = single_result(g_switch(self, args, kwargs));
	return result;
}

/* Macros required to support Python < 2.6 for green_throw() */
#ifndef PyExceptionClass_Check
#  define PyExceptionClass_Check    PyClass_Check
#endif
#ifndef PyExceptionInstance_Check
#  define PyExceptionInstance_Check PyInstance_Check
#endif
#ifndef PyExceptionInstance_Class
#  define PyExceptionInstance_Class(x) \
	((PyObject *) ((PyInstanceObject *)(x))->in_class)
#endif

PyDoc_STRVAR(green_throw_doc,
"Switches execution to the greenlet ``g``, but immediately raises the\n"
"given exception in ``g``.  If no argument is provided, the exception\n"
"defaults to ``greenlet.GreenletExit``.  The normal exception\n"
"propagation rules apply, as described above.  Note that calling this\n"
"method is almost equivalent to the following::\n"
"\n"
"    def raiser():\n"
"        raise typ, val, tb\n"
"    g_raiser = greenlet(raiser, parent=g)\n"
"    g_raiser.switch()\n"
"\n"
"except that this trick does not work for the\n"
"``greenlet.GreenletExit`` exception, which would not propagate\n"
"from ``g_raiser`` to ``g``.\n");

static PyObject *
green_throw(PyGreenlet *self, PyObject *args)
{
	PyGreenlet *current;
	PyObject *result;
	PyObject *typ = PyExc_GreenletExit;
	PyObject *val = NULL;
	PyObject *tb = NULL;

	if (!PyArg_ParseTuple(args, "|OOO:throw", &typ, &val, &tb))
	{
		return NULL;
	}

	/* First, check the traceback argument, replacing None, with NULL */
	if (tb == Py_None)
	{
		tb = NULL;
	}
	else if (tb != NULL && !PyTraceBack_Check(tb))
	{
		PyErr_SetString(
			PyExc_TypeError,
			"throw() third argument must be a traceback object");
		return NULL;
	}

	Py_INCREF(typ);
	Py_XINCREF(val);
	Py_XINCREF(tb);

	if (PyExceptionClass_Check(typ))
	{
		PyErr_NormalizeException(&typ, &val, &tb);
	}
	else if (PyExceptionInstance_Check(typ))
	{
		/* Raising an instance. The value should be a dummy. */
		if (val && val != Py_None)
		{
			PyErr_SetString(
				PyExc_TypeError,
				"instance exception may not have a separate value");
			goto failed_throw;
		}
		else
		{
			/* Normalize to raise <class>, <instance> */
			Py_XDECREF(val);
			val = typ;
			typ = PyExceptionInstance_Class(typ);
			Py_INCREF(typ);
		}
	}
	else
	{
		/* Not something you can raise. throw() fails. */
		PyErr_Format(
			PyExc_TypeError,
			"exceptions must be classes, or instances, not %s",
			Py_TYPE(typ)->tp_name);
		goto failed_throw;
	}

	if (!STATE_OK)
		goto failed_throw;
	current = ts_current;
	result = throw_greenlet(self, typ, val, tb);
	return result;

 failed_throw:
	/* Didn't use our arguments, so restore their original refcounts */
	Py_DECREF(typ);
	Py_XDECREF(val);
	Py_XDECREF(tb);
	return NULL;
}

static int green_bool(PyGreenlet* self)
{
	return PyGreenlet_ACTIVE(self);
}

static PyObject* green_getdead(PyGreenlet* self, void* c)
{
	PyObject* res;
	if (PyGreenlet_ACTIVE(self) || !PyGreenlet_STARTED(self))
		res = Py_False;
	else
		res = Py_True;
	Py_INCREF(res);
	return res;
}

static PyObject* green_getrun(PyGreenlet* self, void* c)
{
	if (PyGreenlet_STARTED(self) || self->run_info == NULL) {
		PyErr_SetString(PyExc_AttributeError, "run");
		return NULL;
	}
	Py_INCREF(self->run_info);
	return self->run_info;
}

static int green_setrun(PyGreenlet* self, PyObject* nrun, void* c)
{
	PyObject* o;
	if (PyGreenlet_STARTED(self)) {
		PyErr_SetString(PyExc_AttributeError,
				"run cannot be set "
				"after the start of the greenlet");
		return -1;
	}
	o = self->run_info;
	self->run_info = nrun;
	Py_XINCREF(nrun);
	Py_XDECREF(o);
	return 0;
}

static PyObject* green_getparent(PyGreenlet* self, void* c)
{
	PyObject* result = self->parent ? (PyObject*) self->parent : Py_None;
	Py_INCREF(result);
	return result;
}

static int green_setparent(PyGreenlet* self, PyObject* nparent, void* c)
{
	PyGreenlet* p;
	if (nparent == NULL) {
		PyErr_SetString(PyExc_AttributeError, "can't delete attribute");
		return -1;
	}
	if (!PyGreenlet_Check(nparent)) {
		PyErr_SetString(PyExc_TypeError, "parent must be a greenlet");
		return -1;
	}
	for (p=(PyGreenlet*) nparent; p; p=p->parent) {
		if (p == self) {
			PyErr_SetString(PyExc_ValueError, "cyclic parent chain");
			return -1;
		}
	}
	p = self->parent;
	self->parent = (PyGreenlet*) nparent;
	Py_INCREF(nparent);
	Py_XDECREF(p);
	return 0;
}

static PyObject* green_getframe(PyGreenlet* self, void* c)
{
	PyObject* result = self->top_frame ? (PyObject*) self->top_frame : Py_None;
	Py_INCREF(result);
	return result;
}


/*****************************************************************************
 * C interface
 *
 * These are exported using the CObject API
 */

static PyGreenlet *
PyGreenlet_GetCurrent(void)
{
	if (!STATE_OK) {
		return NULL;
	}
	Py_INCREF(ts_current);
	return ts_current;
}

static int
PyGreenlet_SetParent(PyGreenlet *g, PyGreenlet *nparent)
{
	if (!STATE_OK) {
		return -1;
	}

	if (!PyGreenlet_Check(g)) {
		PyErr_SetString(PyExc_TypeError, "parent must be a greenlet");
		return -1;
	}

	return green_setparent((PyGreenlet*) g, (PyObject *) nparent, NULL);
}

static PyGreenlet *
PyGreenlet_New(PyObject *run, PyGreenlet *parent)
{
	PyGreenlet* g = NULL;

	g = (PyGreenlet *) PyType_GenericAlloc(&PyGreenlet_Type, 0);
	if (g == NULL) {
		return NULL;
	}

	if (run != NULL) {
		Py_INCREF(run);
		g->run_info = run;
	}
	if (parent == NULL) {
		parent = PyGreenlet_GetCurrent();
	}
	PyGreenlet_SetParent(g, parent);
	return g;
}

static PyObject *
PyGreenlet_Switch(PyGreenlet *g, PyObject *args, PyObject *kwargs)
{
	PyGreenlet *self = (PyGreenlet *) g;

	if (!PyGreenlet_Check(self)) {
		PyErr_BadArgument();
		return NULL;
	}

	if (args == NULL) {
		args = Py_BuildValue("()");
	}
	else {
		Py_INCREF(args);
	}

	if (kwargs != NULL && PyDict_Check(kwargs)) {
		Py_INCREF(kwargs);
	}
	else {
		kwargs = NULL;
	}

	return single_result(g_switch(self, args, kwargs));
}

static PyObject *
PyGreenlet_Throw(PyGreenlet *self, PyObject *typ, PyObject *val, PyObject *tb)
{
	if (!PyGreenlet_Check(self)) {
		PyErr_BadArgument();
		return NULL;
	}
	return throw_greenlet(self, typ, val, tb);
}

/** End C API ****************************************************************/

static PyMethodDef green_methods[] = {
    {"switch", (PyCFunction)green_switch,
     METH_VARARGS | METH_KEYWORDS, green_switch_doc},
    {"throw",  (PyCFunction)green_throw,  METH_VARARGS, green_throw_doc},
    {NULL,     NULL}		/* sentinel */
};

static PyGetSetDef green_getsets[] = {
	{"run",    (getter)green_getrun,
		   (setter)green_setrun, /*XXX*/ NULL},
	{"parent", (getter)green_getparent,
		   (setter)green_setparent, /*XXX*/ NULL},
	{"gr_frame", (getter)green_getframe,
	             NULL, /*XXX*/ NULL},
	{"dead",   (getter)green_getdead,
	             NULL, /*XXX*/ NULL},
	{NULL}
};

static PyNumberMethods green_as_number = {
	NULL,		/* nb_add */
	NULL,		/* nb_subtract */
	NULL,		/* nb_multiply */
#if PY_MAJOR_VERSION < 3
	NULL,		/* nb_divide */
#endif
	NULL,		/* nb_remainder */
	NULL,		/* nb_divmod */
	NULL,		/* nb_power */
	NULL,		/* nb_negative */
	NULL,		/* nb_positive */
	NULL,		/* nb_absolute */
	(inquiry)green_bool,	/* nb_bool */
};


PyTypeObject PyGreenlet_Type = {
#if PY_MAJOR_VERSION >= 3
	PyVarObject_HEAD_INIT(NULL, 0)
#else
	PyObject_HEAD_INIT(NULL)
	0,					/* ob_size */
#endif
	"greenlet.greenlet",			/* tp_name */
	sizeof(PyGreenlet),			/* tp_basicsize */
	0,					/* tp_itemsize */
	/* methods */
	(destructor)green_dealloc,		/* tp_dealloc */
	0,					/* tp_print */
	0,					/* tp_getattr */
	0,					/* tp_setattr */
	0,					/* tp_compare */
	0,					/* tp_repr */
	&green_as_number,			/* tp_as _number*/
	0,					/* tp_as _sequence*/
	0,					/* tp_as _mapping*/
	0, 					/* tp_hash */
	0,					/* tp_call */
	0,					/* tp_str */
	0,					/* tp_getattro */
	0,					/* tp_setattro */
	0,					/* tp_as_buffer*/
	Py_TPFLAGS_DEFAULT | Py_TPFLAGS_BASETYPE | GREENLET_GC_FLAGS,	/* tp_flags */
	"greenlet(run=None, parent=None) -> greenlet\n\n"
	"Creates a new greenlet object (without running it).\n\n"
	" - *run* -- The callable to invoke.\n"
	" - *parent* -- The parent greenlet. The default is the current "
	"greenlet.",                            /* tp_doc */
	(traverseproc)GREENLET_tp_traverse,	/* tp_traverse */
	(inquiry)GREENLET_tp_clear,		/* tp_clear */
	0,					/* tp_richcompare */
	offsetof(PyGreenlet, weakreflist),	/* tp_weaklistoffset */
	0,					/* tp_iter */
	0,					/* tp_iternext */
	green_methods,				/* tp_methods */
	0,					/* tp_members */
	green_getsets,				/* tp_getset */
	0,					/* tp_base */
	0,					/* tp_dict */
	0,					/* tp_descr_get */
	0,					/* tp_descr_set */
	0,					/* tp_dictoffset */
	(initproc)green_init,			/* tp_init */
	GREENLET_tp_alloc,			/* tp_alloc */
	green_new,				/* tp_new */
	GREENLET_tp_free,			/* tp_free */        
	(inquiry)GREENLET_tp_is_gc,		/* tp_is_gc */
};

static PyObject* mod_getcurrent(PyObject* self)
{
	if (!STATE_OK)
		return NULL;
	Py_INCREF(ts_current);
	return (PyObject*) ts_current;
}

static PyMethodDef GreenMethods[] = {
	{"getcurrent", (PyCFunction)mod_getcurrent, METH_NOARGS, /*XXX*/ NULL},
	{NULL,     NULL}        /* Sentinel */
};

static char* copy_on_greentype[] = {
	"getcurrent", "error", "GreenletExit", NULL
};

#if PY_MAJOR_VERSION >= 3
#define INITERROR return NULL

static struct PyModuleDef greenlet_module_def = {
	PyModuleDef_HEAD_INIT,
	"greenlet",
	NULL,
	-1,
	GreenMethods,
};

PyObject *
PyInit_greenlet(void)
#else
#define INITERROR return

void initgreenlet(void)
#endif
{
	PyObject* m = NULL;
	char** p = NULL;
	PyObject *c_api_object;
	static void *_PyGreenlet_API[PyGreenlet_API_pointers];

	_PyGreenlet_switchstack = g_switchstack;
	_PyGreenlet_slp_switch = slp_switch;
	_PyGreenlet_initialstub = g_initialstub;

#if PY_MAJOR_VERSION >= 3
	m = PyModule_Create(&greenlet_module_def);
#else
	m = Py_InitModule("greenlet", GreenMethods);
#endif
	if (m == NULL)
	{
		INITERROR;
	}

	if (PyModule_AddStringConstant(m, "__version__", GREENLET_VERSION) < 0)
	{
		INITERROR;
	}

#if PY_MAJOR_VERSION >= 3
	ts_curkey = PyUnicode_InternFromString("__greenlet_ts_curkey");
	ts_delkey = PyUnicode_InternFromString("__greenlet_ts_delkey");
#else
	ts_curkey = PyString_InternFromString("__greenlet_ts_curkey");
	ts_delkey = PyString_InternFromString("__greenlet_ts_delkey");
#endif
	if (ts_curkey == NULL || ts_delkey == NULL)
	{
		INITERROR;
	}
	if (PyType_Ready(&PyGreenlet_Type) < 0)
	{
		INITERROR;
	}
	PyExc_GreenletError = PyErr_NewException("greenlet.error", NULL, NULL);
	if (PyExc_GreenletError == NULL)
	{
		INITERROR;
	}
#if PY_MAJOR_VERSION >= 3 || (PY_MAJOR_VERSION == 2 && PY_MINOR_VERSION >= 5)
	PyExc_GreenletExit = PyErr_NewException("greenlet.GreenletExit",
						PyExc_BaseException, NULL);
#else
	PyExc_GreenletExit = PyErr_NewException("greenlet.GreenletExit",
						NULL, NULL);
#endif
	if (PyExc_GreenletExit == NULL)
	{
		INITERROR;
	}

	ts_current = green_create_main();
	if (ts_current == NULL)
	{
		INITERROR;
	}

	Py_INCREF(&PyGreenlet_Type);
	PyModule_AddObject(m, "greenlet", (PyObject*) &PyGreenlet_Type);
	Py_INCREF(PyExc_GreenletError);
	PyModule_AddObject(m, "error", PyExc_GreenletError);
	Py_INCREF(PyExc_GreenletExit);
	PyModule_AddObject(m, "GreenletExit", PyExc_GreenletExit);
#ifdef GREENLET_USE_GC
	PyModule_AddObject(m, "GREENLET_USE_GC", PyBool_FromLong(1));
#else
	PyModule_AddObject(m, "GREENLET_USE_GC", PyBool_FromLong(0));
#endif

        /* also publish module-level data as attributes of the greentype. */
	for (p=copy_on_greentype; *p; p++) {
		PyObject* o = PyObject_GetAttrString(m, *p);
		if (!o) continue;
		PyDict_SetItemString(PyGreenlet_Type.tp_dict, *p, o);
		Py_DECREF(o);
	}

	/*
	 * Expose C API
	 */

	/* types */
	_PyGreenlet_API[PyGreenlet_Type_NUM] = (void *) &PyGreenlet_Type;

	/* exceptions */
	_PyGreenlet_API[PyExc_GreenletError_NUM] = (void *) PyExc_GreenletError;
	_PyGreenlet_API[PyExc_GreenletExit_NUM] = (void *) PyExc_GreenletExit;

	/* methods */
	_PyGreenlet_API[PyGreenlet_New_NUM] = (void *) PyGreenlet_New;
	_PyGreenlet_API[PyGreenlet_GetCurrent_NUM] =
		(void *) PyGreenlet_GetCurrent;
	_PyGreenlet_API[PyGreenlet_Throw_NUM] = (void *) PyGreenlet_Throw;
	_PyGreenlet_API[PyGreenlet_Switch_NUM] = (void *) PyGreenlet_Switch;
	_PyGreenlet_API[PyGreenlet_SetParent_NUM] =
		(void *) PyGreenlet_SetParent;

#ifdef GREENLET_USE_PYCAPSULE
	c_api_object = PyCapsule_New((void *) _PyGreenlet_API, "greenlet._C_API", NULL);
#else
	c_api_object = PyCObject_FromVoidPtr((void *) _PyGreenlet_API, NULL);
#endif
	if (c_api_object != NULL)
	{
		PyModule_AddObject(m, "_C_API", c_api_object);
	}

#if PY_MAJOR_VERSION >= 3
	return m;
#endif
}<|MERGE_RESOLUTION|>--- conflicted
+++ resolved
@@ -638,36 +638,9 @@
 	   - frames are not visited: alive greenlets are not garbage collected anyway */
 	Py_VISIT((PyObject*)self->parent);
 	Py_VISIT(self->run_info);
-<<<<<<< HEAD
-=======
 	Py_VISIT(self->exc_type);
 	Py_VISIT(self->exc_value);
 	Py_VISIT(self->exc_traceback);
-	/* XXX: hack: visit all greenlet's frames
-	   Even though we don't reference frames beyond the top one, we need
-	   to visit them all, otherwise those frames will mark this greenlet
-	   reachable during gc :( */
-	frame = self->top_frame;
-	while (frame) {
-		Py_VISIT(frame);
-		frame = frame->f_back;
-	}
-	for (i = 0; i < 3; ++i) {
-		PyObject *ref = self->stub_refs[i];
-		Py_VISIT(ref);
-		/* XXX: need to visit args twice
-		   1. Reference is held in the stub itself
-		   2. Py_INCREF'ed in PyEval_CallObjectWithKeywords
-		   It's implementation dependent, but unfortunately there's no other way */
-		if (i == 1 && ref) {
-			Py_VISIT(ref);
-		}
-	}
-	for (i = 0; i < 2; ++i) {
-		PyObject *ref = self->switch_refs[i];
-		Py_VISIT(ref);
-	}
->>>>>>> 5be8724b
 	return 0;
 }
 
