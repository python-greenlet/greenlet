--- conflicted
+++ resolved
@@ -25,19 +25,11 @@
     runs-on: ${{ matrix.os }}
     strategy:
       matrix:
-<<<<<<< HEAD
-        python-version: [3.7, 3.8, 3.9, "3.10", "3.11", "3.12"]
-        os: [ubuntu-latest, macos-latest]
-        exclude:
-        - python-version: 3.7
-          os: macos-latest
-=======
         python-version: [3.7, 3.8, 3.9, "3.10", "3.11", "3.12", "3.13"]
         os: [ubuntu-latest]
         include:
           - os: macos-latest
             python: 3.12
->>>>>>> f82b66f4
     steps:
     - uses: actions/checkout@v3
     - name: Set up Python
