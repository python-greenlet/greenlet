--- conflicted
+++ resolved
@@ -1,13 +1,9 @@
 from __future__ import print_function
 from __future__ import absolute_import
 
-<<<<<<< HEAD
 import unittest
 import os
 import signal
-=======
-
->>>>>>> b9fd4b08
 
 import greenlet
 from . import _test_extension_cpp
